# -*- coding: utf-8 -*-
"""
    sphinxcontrib.writers.rst
    ~~~~~~~~~~~~~~~~~~~~~~~~~

    Custom docutils writer for ReStructuredText.

    :copyright: Copyright 2012-2013 by Freek Dijkstra.
    :license: BSD, see LICENSE.txt for details.
"""

from __future__ import (print_function, unicode_literals, absolute_import)

import os
import sys
import textwrap
import logging

from docutils import nodes, writers

from sphinx import addnodes
from sphinx.locale import admonitionlabels, versionlabels, _
from sphinx.writers.text import TextTranslator, MAXWIDTH, STDINDENT


class RstWriter(writers.Writer):
    supported = ('text',)
    settings_spec = ('No options here.', '', ())
    settings_defaults = {}

    output = None

    def __init__(self, builder):
        writers.Writer.__init__(self)
        self.builder = builder

    def translate(self):
        visitor = RstTranslator(self.document, self.builder)
        self.document.walkabout(visitor)
        self.output = visitor.body


class RstTranslator(TextTranslator):
    sectionchars = '*=-~"+`'

    def __init__(self, document, builder):
        TextTranslator.__init__(self, document, builder)

        newlines = builder.config.text_newlines
        if newlines == 'windows':
            self.nl = '\r\n'
        elif newlines == 'native':
            self.nl = os.linesep
        else:
            self.nl = '\n'
        self.sectionchars = builder.config.text_sectionchars
        self.states = [[]]
        self.stateindent = [0]
        self.list_counter = []
        self.sectionlevel = 0
        self.table = None
        if self.builder.config.rst_indent:
            self.indent = self.builder.config.rst_indent
        else:
            self.indent = STDINDENT
        self.wrapper = textwrap.TextWrapper(width=STDINDENT, break_long_words=False, break_on_hyphens=False)

    def log_unknown(self, type, node):
        logger = logging.getLogger("sphinxcontrib.writers.rst")
        if len(logger.handlers) == 0:
            # Logging is not yet configured. Configure it.
            logging.basicConfig(level=logging.INFO, stream=sys.stderr, format='%(levelname)-8s %(message)s')
            logger = logging.getLogger("sphinxcontrib.writers.rst")
        logger.warning("%s(%s) unsupported formatting" % (type, node))

    def wrap(self, text, width=STDINDENT):
        self.wrapper.width = width
        return self.wrapper.wrap(text)

    def add_text(self, text):
        self.states[-1].append((-1, text))
    def new_state(self, indent=STDINDENT):
        self.states.append([])
        self.stateindent.append(indent)
    def end_state(self, wrap=True, end=[''], first=None):
        content = self.states.pop()
        maxindent = sum(self.stateindent)
        indent = self.stateindent.pop()
        result = []
        toformat = []
        def do_format():
            if not toformat:
                return
            if wrap:
                res = self.wrap(''.join(toformat), width=MAXWIDTH-maxindent)
            else:
                res = ''.join(toformat).splitlines()
            if end:
                res += end
            result.append((indent, res))
        for itemindent, item in content:
            if itemindent == -1:
                toformat.append(item)
            else:
                do_format()
                result.append((indent + itemindent, item))
                toformat = []
        do_format()
        if first is not None and result:
            itemindent, item = result[0]
            if item:
                result.insert(0, (itemindent - indent, [first + item[0]]))
                result[1] = (itemindent, item[1:])
        self.states[-1].extend(result)

    def visit_document(self, node):
        self.new_state(0)
    def depart_document(self, node):
        self.end_state()
        self.body = self.nl.join(line and (' '*indent + line)
                                 for indent, lines in self.states[0]
                                 for line in lines)
        # TODO: add header/footer?

    def visit_highlightlang(self, node):
        raise nodes.SkipNode

    def visit_section(self, node):
        self._title_char = self.sectionchars[self.sectionlevel]
        self.sectionlevel += 1
    def depart_section(self, node):
        self.sectionlevel -= 1

    def visit_topic(self, node):
        self.new_state(0)
    def depart_topic(self, node):
        self.end_state()

    visit_sidebar = visit_topic
    depart_sidebar = depart_topic

    def visit_rubric(self, node):
        self.new_state(0)
        self.add_text('-[ ')
    def depart_rubric(self, node):
        self.add_text(' ]-')
        self.end_state()

    def visit_compound(self, node):
        # self.log_unknown("compount", node)
        pass
    def depart_compound(self, node):
        pass

    def visit_glossary(self, node):
        # self.log_unknown("glossary", node)
        pass
    def depart_glossary(self, node):
        pass

    def visit_title(self, node):
        if isinstance(node.parent, nodes.Admonition):
            self.add_text(node.astext()+': ')
            raise nodes.SkipNode
        self.new_state(0)
    def depart_title(self, node):
        if isinstance(node.parent, nodes.section):
            char = self._title_char
        else:
            char = '^'
        text = ''.join(x[1] for x in self.states.pop() if x[0] == -1)
        self.stateindent.pop()
        self.states[-1].append((0, ['', text, '%s' % (char * len(text)), '']))

    def visit_subtitle(self, node):
        # self.log_unknown("subtitle", node)
        pass
    def depart_subtitle(self, node):
        pass

    def visit_attribution(self, node):
        self.add_text('-- ')
    def depart_attribution(self, node):
        pass

    def visit_desc(self, node):
        self.new_state(0)
    def depart_desc(self, node):
        self.end_state()

    def visit_desc_signature(self, node):
        if node.parent['objtype'] in ('class', 'exception', 'method', 'function'):
            self.add_text('**')
        else:
            self.add_text('``')
    def depart_desc_signature(self, node):
        if node.parent['objtype'] in ('class', 'exception', 'method', 'function'):
            self.add_text('**')
        else:
            self.add_text('``')

    def visit_desc_name(self, node):
        # self.log_unknown("desc_name", node)
        pass
    def depart_desc_name(self, node):
        pass

    def visit_desc_addname(self, node):
        # self.log_unknown("desc_addname", node)
        pass
    def depart_desc_addname(self, node):
        pass

    def visit_desc_type(self, node):
        # self.log_unknown("desc_type", node)
        pass
    def depart_desc_type(self, node):
        pass

    def visit_desc_returns(self, node):
        self.add_text(' -> ')
    def depart_desc_returns(self, node):
        pass

    def visit_desc_parameterlist(self, node):
        self.add_text('(')
        self.first_param = 1
    def depart_desc_parameterlist(self, node):
        self.add_text(')')

    def visit_desc_parameter(self, node):
        if not self.first_param:
            self.add_text(', ')
        else:
            self.first_param = 0
        self.add_text(node.astext())
        raise nodes.SkipNode

    def visit_desc_optional(self, node):
        self.add_text('[')
    def depart_desc_optional(self, node):
        self.add_text(']')

    def visit_desc_annotation(self, node):
        content = node.astext()
        if len(content) > MAXWIDTH:
            h = int(MAXWIDTH/3)
            content = content[:h] + " ... " + content[-h:]
            self.add_text(content)
            raise nodes.SkipNode
    def depart_desc_annotation(self, node):
        pass

    def visit_refcount(self, node):
        pass
    def depart_refcount(self, node):
        pass

    def visit_desc_content(self, node):
        self.new_state(self.indent)
    def depart_desc_content(self, node):
        self.end_state()

    def visit_figure(self, node):
        self.new_state(self.indent)
    def depart_figure(self, node):
        self.end_state()

    def visit_caption(self, node):
        # self.log_unknown("caption", node)
        pass
    def depart_caption(self, node):
        pass

    def visit_productionlist(self, node):
        self.new_state(self.indent)
        names = []
        for production in node:
            names.append(production['tokenname'])
        maxlen = max(len(name) for name in names)
        for production in node:
            if production['tokenname']:
                self.add_text(production['tokenname'].ljust(maxlen) + ' ::=')
                lastname = production['tokenname']
            else:
                self.add_text('%s    ' % (' '*len(lastname)))
            self.add_text(production.astext() + self.nl)
        self.end_state(wrap=False)
        raise nodes.SkipNode

    def visit_seealso(self, node):
        self.new_state(self.indent)
    def depart_seealso(self, node):
        self.end_state(first='')

    def visit_footnote(self, node):
        self._footnote = node.children[0].astext().strip()
        self.new_state(len(self._footnote) + self.indent)
    def depart_footnote(self, node):
        self.end_state(first='[%s] ' % self._footnote)

    def visit_citation(self, node):
        if len(node) and isinstance(node[0], nodes.label):
            self._citlabel = node[0].astext()
        else:
            self._citlabel = ''
        self.new_state(len(self._citlabel) + self.indent)
    def depart_citation(self, node):
        self.end_state(first='[%s] ' % self._citlabel)

    def visit_label(self, node):
        raise nodes.SkipNode

    # TODO: option list could use some better styling

    def visit_option_list(self, node):
        # self.log_unknown("option_list", node)
        pass
    def depart_option_list(self, node):
        pass

    def visit_option_list_item(self, node):
        self.new_state(0)
    def depart_option_list_item(self, node):
        self.end_state()

    def visit_option_group(self, node):
        self._firstoption = True
    def depart_option_group(self, node):
        self.add_text('     ')

    def visit_option(self, node):
        if self._firstoption:
            self._firstoption = False
        else:
            self.add_text(', ')
    def depart_option(self, node):
        pass

    def visit_option_string(self, node):
        # self.log_unknown("option_string", node)
        pass
    def depart_option_string(self, node):
        pass

    def visit_option_argument(self, node):
        self.add_text(node['delimiter'])
    def depart_option_argument(self, node):
        pass

    def visit_description(self, node):
        # self.log_unknown("description", node)
        pass
    def depart_description(self, node):
        pass

    def visit_tabular_col_spec(self, node):
        raise nodes.SkipNode

    def visit_colspec(self, node):
        self.table[0].append(node['colwidth'])
        raise nodes.SkipNode

    def visit_tgroup(self, node):
        # self.log_unknown("tgroup", node)
        pass
    def depart_tgroup(self, node):
        pass

    def visit_thead(self, node):
        # self.log_unknown("thead", node)
        pass
    def depart_thead(self, node):
        pass

    def visit_tbody(self, node):
        self.table.append('sep')
    def depart_tbody(self, node):
        pass

    def visit_row(self, node):
        self.table.append([])
    def depart_row(self, node):
        pass

    def visit_entry(self, node):
        if 'morerows' in node or 'morecols' in node:
            raise NotImplementedError('Column or row spanning cells are '
                                      'not implemented.')
        self.new_state(0)
    def depart_entry(self, node):
        text = self.nl.join(self.nl.join(x[1]) for x in self.states.pop())
        self.stateindent.pop()
        self.table[-1].append(text)

    def visit_table(self, node):
        if self.table:
            raise NotImplementedError('Nested tables are not supported.')
        self.new_state(0)
        self.table = [[]]
    def depart_table(self, node):
        lines = self.table[1:]
        fmted_rows = []
        colwidths = self.table[0]
        realwidths = colwidths[:]
        separator = 0
        # don't allow paragraphs in table cells for now
        for line in lines:
            if line == 'sep':
                separator = len(fmted_rows)
            else:
                cells = []
                for i, cell in enumerate(line):
                    par = self.wrap(cell, width=colwidths[i])
                    if par:
                        maxwidth = max(list(map(len, par)))
                    else:
                        maxwidth = 0
                    realwidths[i] = max(realwidths[i], maxwidth)
                    cells.append(par)
                fmted_rows.append(cells)

        def writesep(char='-'):
            out = ['+']
            for width in realwidths:
                out.append(char * (width+2))
                out.append('+')
            self.add_text(''.join(out) + self.nl)

        def writerow(row):
            lines = list(zip(*row))
            for line in lines:
                out = ['|']
                for i, cell in enumerate(line):
                    if cell:
                        out.append(' ' + cell.ljust(realwidths[i]+1))
                    else:
                        out.append(' ' * (realwidths[i] + 2))
                    out.append('|')
                self.add_text(''.join(out) + self.nl)

        for i, row in enumerate(fmted_rows):
            if separator and i == separator:
                writesep('=')
            else:
                writesep('-')
            writerow(row)
        writesep('-')
        self.table = None
        self.end_state(wrap=False)

    def visit_acks(self, node):
        self.new_state(0)
        self.add_text(', '.join(n.astext() for n in node.children[0].children)
                      + '.')
        self.end_state()
        raise nodes.SkipNode

    def visit_image(self, node):
        self.new_state(0)
        if 'uri' in node:
            self.add_text(_('.. image:: %s') % node['uri'])
        elif 'alt' in node.attributes:
            self.add_text(_('[image: %s]') % node['alt'])
<<<<<<< HEAD
        elif 'target' in node.attributes:
            self.add_text(_('.. image: %s') % node['target'])
        else:
            self.add_text(_('[image]'))
=======
        else:
            self.add_text(_('[image]'))
        self.end_state(wrap=False)
>>>>>>> 41b4d81f
        raise nodes.SkipNode

    def visit_transition(self, node):
        indent = sum(self.stateindent)
        self.new_state(0)
        self.add_text('=' * (MAXWIDTH - indent))
        self.end_state()
        raise nodes.SkipNode

    def visit_bullet_list(self, node):
        self.list_counter.append(-1)
    def depart_bullet_list(self, node):
        self.list_counter.pop()

    def visit_enumerated_list(self, node):
        self.list_counter.append(0)
    def depart_enumerated_list(self, node):
        self.list_counter.pop()

    def visit_definition_list(self, node):
        self.list_counter.append(-2)
    def depart_definition_list(self, node):
        self.list_counter.pop()

    def visit_list_item(self, node):
        if self.list_counter[-1] == -1:
            # bullet list
            self.new_state(self.indent)
        elif self.list_counter[-1] == -2:
            # definition list
            pass
        else:
            # enumerated list
            self.list_counter[-1] += 1
            self.new_state(len(str(self.list_counter[-1])) + self.indent)
    def depart_list_item(self, node):
        if self.list_counter[-1] == -1:
            self.end_state(first='* ', end=None)
        elif self.list_counter[-1] == -2:
            pass
        else:
            self.end_state(first='%s. ' % self.list_counter[-1], end=None)

    def visit_definition_list_item(self, node):
        self._li_has_classifier = len(node) >= 2 and \
                                  isinstance(node[1], nodes.classifier)
    def depart_definition_list_item(self, node):
        pass

    def visit_term(self, node):
        self.new_state(0)
    def depart_term(self, node):
        if not self._li_has_classifier:
            self.end_state(end=None)

    def visit_termsep(self, node):
        self.add_text(', ')
        raise nodes.SkipNode

    def visit_classifier(self, node):
        self.add_text(' : ')
    def depart_classifier(self, node):
        self.end_state(end=None)

    def visit_definition(self, node):
        self.new_state(self.indent)
    def depart_definition(self, node):
        self.end_state()

    def visit_field_list(self, node):
        # self.log_unknown("field_list", node)
        pass
    def depart_field_list(self, node):
        pass

    def visit_field(self, node):
        self.new_state(0)
    def depart_field(self, node):
        self.end_state(end=None)

    def visit_field_name(self, node):
        self.add_text(':')
    def depart_field_name(self, node):
        self.add_text(':')
        content = node.astext()
        self.add_text((16-len(content))*' ')

    def visit_field_body(self, node):
        self.new_state(self.indent)
    def depart_field_body(self, node):
        self.end_state()

    def visit_centered(self, node):
        pass
    def depart_centered(self, node):
        pass

    def visit_hlist(self, node):
        # self.log_unknown("hlist", node)
        pass
    def depart_hlist(self, node):
        pass

    def visit_hlistcol(self, node):
        # self.log_unknown("hlistcol", node)
        pass
    def depart_hlistcol(self, node):
        pass

    def visit_admonition(self, node):
        self.new_state(0)
    def depart_admonition(self, node):
        self.end_state()

    def _visit_admonition(self, node):
        self.new_state(self.indent)
    def _make_depart_admonition(name):
        def depart_admonition(self, node):
            self.end_state(first=admonitionlabels[name] + ': ')
        return depart_admonition

    visit_attention = _visit_admonition
    depart_attention = _make_depart_admonition('attention')
    visit_caution = _visit_admonition
    depart_caution = _make_depart_admonition('caution')
    visit_danger = _visit_admonition
    depart_danger = _make_depart_admonition('danger')
    visit_error = _visit_admonition
    depart_error = _make_depart_admonition('error')
    visit_hint = _visit_admonition
    depart_hint = _make_depart_admonition('hint')
    visit_important = _visit_admonition
    depart_important = _make_depart_admonition('important')
    visit_note = _visit_admonition
    depart_note = _make_depart_admonition('note')
    visit_tip = _visit_admonition
    depart_tip = _make_depart_admonition('tip')
    visit_warning = _visit_admonition
    depart_warning = _make_depart_admonition('warning')

    def visit_versionmodified(self, node):
        self.new_state(0)
        if node.children:
            self.add_text(versionlabels[node['type']] % node['version'] + ': ')
        else:
            self.add_text(versionlabels[node['type']] % node['version'] + '.')
    def depart_versionmodified(self, node):
        self.end_state()

    def visit_literal_block(self, node):
        self.add_text("::")
        self.new_state(self.indent)
    def depart_literal_block(self, node):
        self.end_state(wrap=False)

    def visit_doctest_block(self, node):
        self.new_state(0)
    def depart_doctest_block(self, node):
        self.end_state(wrap=False)

    def visit_line_block(self, node):
        self.new_state(0)
    def depart_line_block(self, node):
        self.end_state(wrap=False)

    def visit_line(self, node):
        # self.log_unknown("line", node)
        pass
    def depart_line(self, node):
        pass

    def visit_block_quote(self, node):
        self.add_text('..')
        self.new_state(self.indent)
    def depart_block_quote(self, node):
        self.end_state()

    def visit_compact_paragraph(self, node):
        pass
    def depart_compact_paragraph(self, node):
        pass

    def visit_paragraph(self, node):
        if not isinstance(node.parent, nodes.Admonition) or \
               isinstance(node.parent, addnodes.seealso):
            self.new_state(0)
    def depart_paragraph(self, node):
        if not isinstance(node.parent, nodes.Admonition) or \
               isinstance(node.parent, addnodes.seealso):
            self.end_state()

    def visit_target(self, node):
        if 'refid' in node:
            self.new_state(0)
            self.add_text('.. _'+node['refid']+':'+self.nl)
    def depart_target(self, node):
        if 'refid' in node:
            self.end_state(wrap=False)

    def visit_index(self, node):
        raise nodes.SkipNode

    def visit_substitution_definition(self, node):
        raise nodes.SkipNode

    def visit_pending_xref(self, node):
        pass
    def depart_pending_xref(self, node):
        pass

    def visit_reference(self, node):
        """Run upon entering a reference

        Because this class inherits from the TextTranslator class,
        regularly defined links, such as::

            `Some Text`_

            .. _Some Text: http://www.some_url.com

        were being written as plaintext. This included internal
        references defined in the standard rst way, such as::

            `Some Reference`

            .. _Some Reference:

            Some Title
            ----------

        To resolve this, if ``refuri`` is not included in the node (an
        internal, non-Sphinx-defined internal uri, the reference is
        left unchanged (e.g. ```Some Text`_`` is written as such).

        If ``internal`` is not in the node (as for an external,
        non-Sphinx URI, the reference is rewritten as an inline link,
        e.g. ```Some Text <http://www.some_url.com>`_``.

        If ``reftitle` is in the node (as in a Sphinx-generated
        reference), the node is converted to an inline link.

        Finally, all other links are also converted to an inline link
        format.
        """
        if 'name' not in node:
            self.add_text('`%s`_' % node.astext())
            raise nodes.SkipNode
        elif 'refuri' not in node:
            self.add_text('`%s`_' % node['name'])
            raise nodes.SkipNode
        elif 'internal' not in node:
            self.add_text('`%s <%s>`_' % (node['name'], node['refuri']))
            raise nodes.SkipNode
        elif 'reftitle' in node:
            # Include node as text, rather than with markup.
            # reST seems unable to parse a construct like ` ``literal`` <url>`_
            # Hence we revert to the more simple `literal <url>`_
            self.add_text('`%s <%s>`_' % (node.astext(), node['refuri']))
            # self.end_state(wrap=False)
            raise nodes.SkipNode
        else:
            self.add_text('`%s <%s>`_' % (node.astext(), node['refuri']))
            raise nodes.SkipNode

    def depart_reference(self, node):
        if 'refuri' not in node:
            pass # Don't add these anchors
        elif 'internal' not in node:
            pass # Don't add external links (they are automatically added by the reST spec)
        elif 'reftitle' in node:
            pass

    def visit_download_reference(self, node):
        self.log_unknown("download_reference", node)
        pass
    def depart_download_reference(self, node):
        pass

    def visit_emphasis(self, node):
        self.add_text('*')
    def depart_emphasis(self, node):
        self.add_text('*')

    def visit_literal_emphasis(self, node):
        self.add_text('*')
    def depart_literal_emphasis(self, node):
        self.add_text('*')

    def visit_strong(self, node):
        self.add_text('**')
    def depart_strong(self, node):
        self.add_text('**')

    def visit_abbreviation(self, node):
        self.add_text('')
    def depart_abbreviation(self, node):
        if node.hasattr('explanation'):
            self.add_text(' (%s)' % node['explanation'])

    def visit_title_reference(self, node):
        # self.log_unknown("title_reference", node)
        self.add_text('*')
    def depart_title_reference(self, node):
        self.add_text('*')

    def visit_literal(self, node):
        self.add_text('``')
    def depart_literal(self, node):
        self.add_text('``')

    def visit_subscript(self, node):
        self.add_text('_')
    def depart_subscript(self, node):
        pass

    def visit_superscript(self, node):
        self.add_text('^')
    def depart_superscript(self, node):
        pass

    def visit_footnote_reference(self, node):
        self.add_text('[%s]' % node.astext())
        raise nodes.SkipNode

    def visit_citation_reference(self, node):
        self.add_text('[%s]' % node.astext())
        raise nodes.SkipNode

    def visit_Text(self, node):
        self.add_text(node.astext())
    def depart_Text(self, node):
        pass

    def visit_generated(self, node):
        # self.log_unknown("generated", node)
        pass
    def depart_generated(self, node):
        pass

    def visit_inline(self, node):
        # self.log_unknown("inline", node)
        pass
    def depart_inline(self, node):
        pass

    def visit_problematic(self, node):
        self.add_text('>>')
    def depart_problematic(self, node):
        self.add_text('<<')

    def visit_system_message(self, node):
        self.new_state(0)
        self.add_text('<SYSTEM MESSAGE: %s>' % node.astext())
        self.end_state()
        raise nodes.SkipNode

    def visit_comment(self, node):
        raise nodes.SkipNode

    def visit_meta(self, node):
        # only valid for HTML
        raise nodes.SkipNode

    def visit_raw(self, node):
        if 'text' in node.get('format', '').split():
            self.body.append(node.astext())
        raise nodes.SkipNode

    def unknown_visit(self, node):
        raise NotImplementedError('Unknown node: ' + node.__class__.__name__)<|MERGE_RESOLUTION|>--- conflicted
+++ resolved
@@ -460,18 +460,13 @@
         self.new_state(0)
         if 'uri' in node:
             self.add_text(_('.. image:: %s') % node['uri'])
+        elif 'target' in node.attributes:
+            self.add_text(_('.. image: %s') % node['target'])
         elif 'alt' in node.attributes:
             self.add_text(_('[image: %s]') % node['alt'])
-<<<<<<< HEAD
-        elif 'target' in node.attributes:
-            self.add_text(_('.. image: %s') % node['target'])
-        else:
-            self.add_text(_('[image]'))
-=======
         else:
             self.add_text(_('[image]'))
         self.end_state(wrap=False)
->>>>>>> 41b4d81f
         raise nodes.SkipNode
 
     def visit_transition(self, node):
